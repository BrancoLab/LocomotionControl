*.pth
*.pt
video.mp4

<<<<<<< HEAD
cache
=======
logs/*
*/logs/*
./logs/*

>>>>>>> ea7d479d
rnn_cache

*/secrets.py
.vscode/settings.json
proj/secrets.py
workspace.py
logs_*

.vscode/*
.vscode/
.vscode
.vscode\settings.json
.vscode
vscode/*
vscode/
vscode
.vscode
.vscode/*
.vscode/settings.json
vscode/settings.json

# Byte-compiled / optimized / DLL files
__pycache__/
*.py[cod]
*$py.class

# C extensions
*.so

# Distribution / packaging
.Python
build/
develop-eggs/
dist/
downloads/
eggs/
.eggs/
lib/
lib64/
parts/
sdist/
var/
wheels/
pip-wheel-metadata/
share/python-wheels/
*.egg-info/
.installed.cfg
*.egg
MANIFEST

# PyInstaller
#  Usually these files are written by a python script from a template
#  before PyInstaller builds the exe, so as to inject date/other infos into it.
*.manifest
*.spec

# Installer logs
pip-log.txt
pip-delete-this-directory.txt

# Unit test / coverage reports
htmlcov/
.tox/
.nox/
.coverage
.coverage.*
.cache
nosetests.xml
coverage.xml
*.cover
*.py,cover
.hypothesis/
.pytest_cache/

# Translations
*.mo
*.pot

# Django stuff:
*.log
local_settings.py
db.sqlite3
db.sqlite3-journal

# Flask stuff:
instance/
.webassets-cache

# Scrapy stuff:
.scrapy

# Sphinx documentation
docs/_build/

# PyBuilder
target/

# Jupyter Notebook
.ipynb_checkpoints

# IPython
profile_default/
ipython_config.py

# pyenv
.python-version

# pipenv
#   According to pypa/pipenv#598, it is recommended to include Pipfile.lock in version control_fc.
#   However, in case of collaboration, if having platform-specific dependencies or dependencies
#   having no cross-platform support, pipenv may install dependencies that don't work, or not
#   install all needed dependencies.
#Pipfile.lock

# PEP 582; used by e.g. github.com/David-OConnor/pyflow
__pypackages__/

# Celery stuff
celerybeat-schedule
celerybeat.pid

# SageMath parsed files
*.sage.py

# Environments
.env
.venv
env/
venv/
ENV/
env.bak/
venv.bak/

# Spyder project settings
.spyderproject
.spyproject

# Rope project settings
.ropeproject

# mkdocs documentation
/site

# mypy
.mypy_cache/
.dmypy.json
dmypy.json

# Pyre type checker
.pyre/<|MERGE_RESOLUTION|>--- conflicted
+++ resolved
@@ -2,14 +2,11 @@
 *.pt
 video.mp4
 
-<<<<<<< HEAD
 cache
-=======
 logs/*
 */logs/*
 ./logs/*
 
->>>>>>> ea7d479d
 rnn_cache
 
 */secrets.py
