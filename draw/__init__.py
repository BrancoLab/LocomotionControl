--- conflicted
+++ resolved
@@ -2,8 +2,5 @@
 from draw.tracking import Tracking
 from draw.distributions import Hist
 from draw.arena import Hairpin, T1, T2, T3, T4, S1, S2, ROI
-<<<<<<< HEAD
 from draw.ephys import Raster
-=======
-from draw.utils import draw_track
->>>>>>> 53af67b9
+from draw.utils import draw_track