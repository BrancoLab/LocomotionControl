--- conflicted
+++ resolved
@@ -1,19 +1,16 @@
 # %%
-<<<<<<< HEAD
 from proj import (
     Model,
     Environment,
     Controller,
     run_experiment,
     # plot_trajectory,
+    # run_manual,
 )
-=======
-from proj import Model, Environment, Controller, run_experiment, plot_trajectory, run_manual
 from proj.animation.animate import animate_from_images
 
-import matplotlib.pyplot as plt
+# import matplotlib.pyplot as plt
 import numpy as np
->>>>>>> 523dc4f3
 
 # import matplotlib.pyplot as plt
 
@@ -29,37 +26,24 @@
 
 n_steps = 500
 
-<<<<<<< HEAD
-# # %%
-# import matplotlib.pyplot as plt
-# from matplotlib import transforms
-
-# img = plt.imread('/Users/federicoclaudi/Desktop/mouse.png')
-
-# fig = plt.figure()
-# ax = fig.add_subplot(111)
-
-# traj = env.reset()
-=======
 t = np.linspace(0, 1, n_steps)
 u = np.ones((n_steps, 2)) * 2
-u[:, 0] = (np.sin(t) - .5) * 2
+u[:, 0] = (np.sin(t) - 0.5) * 2
 # u[:, 1] = np.cos(t) * 2
 agent.model
 
 # plot_trajectory(env.reset())
 # plt.show()
->>>>>>> 523dc4f3
 
 # %%
 # agent.curr_x = agent._state(0, 0, 0, 0, 0)
 
-folder='/Users/federicoclaudi/Dropbox (UCL - SWC)/Rotation_vte/Locomotion/control/tests/anim'
-savefolder = '/Users/federicoclaudi/Dropbox (UCL - SWC)/Rotation_vte/Presentations/Presentations/goal_directed_locomotion'
-name = '/line.mp4'
+folder = "/Users/federicoclaudi/Dropbox (UCL - SWC)/Rotation_vte/Locomotion/control/tests/anim"
+savefolder = "/Users/federicoclaudi/Dropbox (UCL - SWC)/Rotation_vte/Presentations/Presentations/goal_directed_locomotion"
+name = "/line.mp4"
 savepath = savefolder + name
 
-# run_manual(env, agent, n_steps, u, 
+# run_manual(env, agent, n_steps, u,
 #                 ax_kwargs=dict(xlim=[-250, 250], ylim=[-250, 250]),
 #                 folder=folder)
 
