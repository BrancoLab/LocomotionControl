import numpy as np
from sympy import (
    Matrix,
    symbols,
    init_printing,
    lambdify,
    cos,
    sin,
    SparseMatrix,
)

from collections import namedtuple
import time
import pandas as pd
from fcutils.file_io.io import save_yaml

from proj.model.config import Config
from proj.utils import merge

init_printing()


class Model(Config):
    _M_args = [
        "theta",
        "v",
        "omega",
        "L",
        "R",
        "m",
        "d",
        "m_w",
        "tau_l",
        "tau_r",
    ]

    _calc_model_jacobian_state_args = [
        "theta",
        "v",
        "omega",
        "L",
        "R",
        "m",
        "d",
        "m_w",
    ]
    _calc_model_jacobian_input_args = ["L", "R", "m", "d", "m_w"]

    _control = namedtuple("control", "tau_r, tau_l")
    _state = namedtuple("state", "x, y, theta, v, omega")

    def __init__(self):
        Config.__init__(self)

        self._make_simbols()
        self.get_combined_dynamics_kinematics()
        # self.get_inverse_dynamics()
        self.get_jacobians()
        self.reset()

    def reset(self):
        self.curr_x = self._state(0, 0, 0, 0, 0)
        self.curr_control = self._control(0, 0)  # use only to keep track

        self.history = dict(
            x=[], y=[], theta=[], v=[], omega=[], tau_r=[], tau_l=[],
        )

        self._append_history()  # make sure first state is included

    def _append_history(self):
        for ntuple in [self.curr_x, self.curr_control]:
            for k, v in ntuple._asdict().items():
                self.history[k].append(v)

    def save(self, trajectory=None):
        # Create folder
        time_stamp = time.strftime("%y%m%d_%H%M%S")
        save_fld = self.save_folder / (self.save_name + f"_{time_stamp}")
        save_fld.mkdir(exist_ok=True)

        # save config
        save_yaml(str(save_fld / "config.yml"), self.config_dict())

        # save state and control variables naes
        save_yaml(
            str(save_fld / "state_vars.yml"),
            dict(self._state(0, 0, 0, 0, 0)._asdict()),
        )
        save_yaml(
            str(save_fld / "control_vars.yml"),
            dict(self._control(0, 0)._asdict()),
        )

        # save trajectory
<<<<<<< HEAD
        np.save(str(save_fld / "trajectory.npy"), trajectory)
=======
        if trajectory is not None:
            np.save(str(save_fld/'trajectory.npy'), trajectory)
>>>>>>> b8965651

        # save history
        pd.DataFrame(self.history).to_hdf(
            str(save_fld / "history.h5"), key="hdf"
        )

        print(f'Data saved at: {save_fld}')

    def _make_simbols(self):
        # state variables
        x, y, theta, thetadot = symbols("x, y, theta, thetadot", real=True)

        # static variables
        L, R, m, m_w, d = symbols("L, R, m, m_w, d", real=True)

        # control variables
        tau_r, tau_l = symbols("tau_r, tau_l", real=True)

        # speeds
        v, omega = symbols("v, omega", real=True)
        vdot, omegadot = symbols("vdot, omegadot", real=True)

        # store symbols
        self.variables = dict(
            x=x,
            y=y,
            theta=theta,
            L=L,
            R=R,
            m=m,
            m_w=m_w,
            d=d,
            tau_l=tau_l,
            tau_r=tau_r,
            v=v,
            omega=omega,
        )

    def get_combined_dynamics_kinematics(self):
        (
            x,
            y,
            theta,
            L,
            R,
            m,
            m_w,
            d,
            tau_l,
            tau_r,
            v,
            omega,
        ) = self.variables.values()

        # Define moments of inertia
        I_c = m * d ** 2  # mom. inertia around center of gravity
        I_w = m_w * R ** 2  # mom. inertia of wheels
        I = I_c + m * d ** 2 + 2 * m_w * L ** 2 + I_w

        # Define a constant:
        J = I + (2 * I ** 2 / R ** 2) * I_w

        # Define g vector and input vector
        g = Matrix([0, 0, 0, d * omega ** 2, -(m * d * omega * v) / J])
        inp = Matrix([v, omega, tau_r, tau_l])

        # Define M matrix
        M = Matrix(
            [
                [cos(theta), 0, 0, 0],
                [sin(theta), 0, 0, 0],
                [0, 1, 0, 0],
                [0, 0, L / (m * R), L / (m * R)],
                [0, 0, L / (J * R), -L / (J * R)],
            ]
        )

        # vectorize expression
        args = [theta, v, omega, L, R, m, d, m_w, tau_l, tau_r]
        expr = g + M * inp
        self.calc_dqdt = lambdify(args, expr, modules="numpy")

        # store matrices
        self.matrixes = dict(g=g, inp=inp, M=M,)

        # Store dxdt model as sympy expression
        self.model = g + M * inp

    def get_inverse_dynamics(self):
        """
            If the model is
                x_dot = g + M*tau
            the inverse model is
                tau = M_inv * (x_dot - g)
        """
        # Get variables
        (
            x,
            y,
            theta,
            L,
            R,
            m,
            m_w,
            d,
            tau_l,
            tau_r,
            v,
            omega,
        ) = self.variables.values()
        state = Matrix([x, y, theta, v, omega])

        # Get inverse of M matrix
        M_inv = SparseMatrix(
            self.matrixes["M"]
        ).pinv()  # recast as sparse for speed

        # Get inverse model
        self.model_inverse = M_inv * (state - self.matrixes["g"])

        # Vectorize expression
        args = [x, y, theta, v, omega, L, R, m, d, m_w]
        self.calc_inv_dynamics = lambdify(
            args, self.model_inverse, modules="numpy"
        )

    def get_jacobians(self):
        (
            x,
            y,
            theta,
            L,
            R,
            m,
            m_w,
            d,
            tau_l,
            tau_r,
            v,
            omega,
        ) = self.variables.values()

        # Get jacobian wrt state
        self.model_jacobian_state = self.model.jacobian(
            [x, y, theta, v, omega]
        )

        # Get jacobian wrt input
        self.model_jacobian_input = self.model.jacobian([tau_r, tau_l])

        # vectorize expressions
        args = [theta, v, omega, L, R, m, d, m_w]
        self.calc_model_jacobian_state = lambdify(
            args, self.model_jacobian_state, modules="numpy"
        )

        args = [L, R, m, d, m_w]
        self.calc_model_jacobian_input = lambdify(
            args, self.model_jacobian_input, modules="numpy"
        )

    def step(self, u):
        u = self._control(*np.array(u))
        self.curr_x = self._state(*self.curr_x)

        # Compute dxdt
        variables = merge(u, self.curr_x, self.mouse)
        inputs = [variables[a] for a in self._M_args]
        dxdt = self.calc_dqdt(*inputs).ravel()

        if np.any(np.isnan(dxdt)) or np.any(np.isinf(dxdt)):
            raise ValueError("Nans in dxdt")

        # Step
        next_x = np.array(self.curr_x) + dxdt * self.dt
        self.curr_x = self._state(*next_x)

        # Update history
        self._append_history()
        self.curr_control = u

    def _fake_step(self, x, u):
        """
            Simulate a step fiven a state and a control
        """
        x = self._state(*x)
        u = self._control(*u)

        # Compute dxdt
        variables = merge(u, x, self.mouse)
        inputs = [variables[a] for a in self._M_args]
        dxdt = self.calc_dqdt(*inputs).ravel()

        if np.any(np.isnan(dxdt)) or np.any(np.isinf(dxdt)):
            # raise ValueError('Nans in dxdt')
            print("nans in dxdt during fake step")

        # Step
        next_x = np.array(x) + dxdt * self.dt
        return next_x

    def predict_trajectory(self, curr_x, us):
        """
            Compute the trajectory for N steps given a
            state and a (series of) control(s)
        """
        if len(us.shape) == 3:
            pred_len = us.shape[1]
            us = us.reshape((pred_len, -1))
            expand = True
        else:
            expand = False

        # get size
        pred_len = us.shape[0]

        # initialze
        x = curr_x  # (3,)
        pred_xs = curr_x[np.newaxis, :]

        for t in range(pred_len):
            next_x = self._fake_step(x, us[t])
            # update
            pred_xs = np.concatenate((pred_xs, next_x[np.newaxis, :]), axis=0)
            x = next_x

        if expand:
            pred_xs = pred_xs[np.newaxis, :, :]
            # pred_xs = np.transpose(pred_xs, (1, 0, 2))
        return pred_xs

    def calc_gradient(self, xs, us, wrt="x"):
        """
            Compute the models gradient wrt state or control
        """

        # prep some variables
        theta = xs[:, 2]
        v = xs[:, 3]
        omega = xs[:, 4]

        L = self.mouse["L"]
        R = self.mouse["R"]
        m = self.mouse["m"]
        m_w = self.mouse["m_w"]
        d = self.mouse["d"]

        # reshapshapee
        (_, state_size) = xs.shape
        (pred_len, input_size) = us.shape

        if wrt == "x":
            f = np.zeros((pred_len, state_size, state_size))
            for i in range(pred_len):
                f[i, :, :] = self.calc_model_jacobian_state(
                    theta[i], v[i], omega[i], L, R, m, d, m_w
                )
            return f * self.dt + np.eye(state_size)
        else:
            f = np.zeros((pred_len, state_size, input_size))
            f0 = self.calc_model_jacobian_input(
                L, R, m, d, m_w
            )  # no need to iterate because const.
            for i in range(pred_len):
                f[i, :, :] = f0
            return f * self.dt<|MERGE_RESOLUTION|>--- conflicted
+++ resolved
@@ -93,19 +93,15 @@
         )
 
         # save trajectory
-<<<<<<< HEAD
-        np.save(str(save_fld / "trajectory.npy"), trajectory)
-=======
         if trajectory is not None:
-            np.save(str(save_fld/'trajectory.npy'), trajectory)
->>>>>>> b8965651
+            np.save(str(save_fld / "trajectory.npy"), trajectory)
 
         # save history
         pd.DataFrame(self.history).to_hdf(
             str(save_fld / "history.h5"), key="hdf"
         )
 
-        print(f'Data saved at: {save_fld}')
+        print(f"Data saved at: {save_fld}")
 
     def _make_simbols(self):
         # state variables
