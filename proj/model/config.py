import numpy as np
from pathlib import Path
<<<<<<< HEAD


class Config:
    # ----------------------------- Simulation params ---------------------------- #
    save_folder = Path("Z:\\swc\\branco\\Federico\\Locomotion\\control")
    save_name = "parabola"
    dt = 0.01

=======
import os
class Config:
    # ----------------------------- Simulation params ---------------------------- #
    save_folder = Path('Z:\\swc\\branco\\Federico\\Locomotion\\control')
    save_name = 'parabola'

    warmup_length = 0
    dt  = .1
    
>>>>>>> 23dea31c
    # -------------------------------- Cost params ------------------------------- #
    STATE_SIZE = 5
    INPUT_SIZE = 2

<<<<<<< HEAD
    R = np.diag([0.01, 0.01])  # control cost
    Q = np.diag([2.5, 2.5, 2.5, 2.5, 0])  # state cost | x, y, theta, v, omega
    Sf = np.diag([2.5, 2.5, 2.5, 2.5, 0])  # final state cost
=======
    R = np.diag([1, 1]) # control cost
    Q = np.diag([2.5, 2.5, 2.5, 2.5, 0]) # state cost | x, y, theta, v, omega
    Sf = np.diag([2.5, 2.5, 2.5, 2.5, 0]) # final state cost
>>>>>>> 23dea31c

    # ------------------------------- Mouse params ------------------------------- #

    mouse = dict(
        L=1.5,  # half body width | cm
        R=1,  # radius of wheels | cm
        d=0.1,  # distance between axel and CoM | cm
        length=6,  # cm
        m=round(20 / 9.81, 2),  # mass | g
        m_w=round(2 / 9.81, 2),  # mass of wheels/legs |g
    )

    # ------------------------------ Goal trajectory ----------------------------- #

<<<<<<< HEAD
    trajectory = dict(  # parameters of the goals trajectory
        name="parabola",
        nsteps=200,
        distance=100,
        max_speed=20,
        min_speed=2,
        min_dist=5,  # if agent is within this distance from trajectory end the goal is considered achieved
    )

    # ------------------------------ Planning params ----------------------------- #
    planning = dict(  # params used to compute goal states to be used for control
        prediction_length=20,
        n_ahead=5,  # start prediction states from N steps ahead
=======
    trajectory = dict( # parameters of the goals trajectory
        name = 'parabola',
        nsteps = 300, 
        distance = 100,
        max_speed = 20,
        min_speed = 2,

        min_dist = 5, # if agent is within this distance from trajectory end the goal is considered achieved
    )

    # ------------------------------ Planning params ----------------------------- #    
    planning = dict( # params used to compute goal states to be used for control
        prediction_length = 40,
        n_ahead = 5, # start prediction states from N steps ahead
>>>>>>> 23dea31c
    )

    # ------------------------------ Control params ------------------------------ #
    iLQR = dict(
        max_iter=500,
        init_mu=1.0,
        mu_min=1e-6,
        mu_max=1e10,
        init_delta=2.0,
        threshold=1e-6,
    )

    def config_dict(self):
        return dict(
            dt=self.dt,
            STATE_SIZE=self.STATE_SIZE,
            INPUT_SIZE=self.INPUT_SIZE,
            R=list(np.diag(self.R).tolist()),
            Q=list(np.diag(self.Q).tolist()),
            Sf=list(np.diag(self.Sf).tolist()),
            mouse=self.mouse,
            trajectory=self.trajectory,
            planning=self.planning,
            iLQR=self.iLQR,
        )<|MERGE_RESOLUTION|>--- conflicted
+++ resolved
@@ -1,38 +1,22 @@
 import numpy as np
 from pathlib import Path
-<<<<<<< HEAD
 
 
 class Config:
     # ----------------------------- Simulation params ---------------------------- #
     save_folder = Path("Z:\\swc\\branco\\Federico\\Locomotion\\control")
     save_name = "parabola"
-    dt = 0.01
-
-=======
-import os
-class Config:
-    # ----------------------------- Simulation params ---------------------------- #
-    save_folder = Path('Z:\\swc\\branco\\Federico\\Locomotion\\control')
-    save_name = 'parabola'
 
     warmup_length = 0
-    dt  = .1
-    
->>>>>>> 23dea31c
+    dt = 0.1
+
     # -------------------------------- Cost params ------------------------------- #
     STATE_SIZE = 5
     INPUT_SIZE = 2
 
-<<<<<<< HEAD
-    R = np.diag([0.01, 0.01])  # control cost
+    R = np.diag([1, 1])  # control cost
     Q = np.diag([2.5, 2.5, 2.5, 2.5, 0])  # state cost | x, y, theta, v, omega
     Sf = np.diag([2.5, 2.5, 2.5, 2.5, 0])  # final state cost
-=======
-    R = np.diag([1, 1]) # control cost
-    Q = np.diag([2.5, 2.5, 2.5, 2.5, 0]) # state cost | x, y, theta, v, omega
-    Sf = np.diag([2.5, 2.5, 2.5, 2.5, 0]) # final state cost
->>>>>>> 23dea31c
 
     # ------------------------------- Mouse params ------------------------------- #
 
@@ -47,10 +31,9 @@
 
     # ------------------------------ Goal trajectory ----------------------------- #
 
-<<<<<<< HEAD
     trajectory = dict(  # parameters of the goals trajectory
         name="parabola",
-        nsteps=200,
+        nsteps=300,
         distance=100,
         max_speed=20,
         min_speed=2,
@@ -59,24 +42,8 @@
 
     # ------------------------------ Planning params ----------------------------- #
     planning = dict(  # params used to compute goal states to be used for control
-        prediction_length=20,
+        prediction_length=40,
         n_ahead=5,  # start prediction states from N steps ahead
-=======
-    trajectory = dict( # parameters of the goals trajectory
-        name = 'parabola',
-        nsteps = 300, 
-        distance = 100,
-        max_speed = 20,
-        min_speed = 2,
-
-        min_dist = 5, # if agent is within this distance from trajectory end the goal is considered achieved
-    )
-
-    # ------------------------------ Planning params ----------------------------- #    
-    planning = dict( # params used to compute goal states to be used for control
-        prediction_length = 40,
-        n_ahead = 5, # start prediction states from N steps ahead
->>>>>>> 23dea31c
     )
 
     # ------------------------------ Control params ------------------------------ #
