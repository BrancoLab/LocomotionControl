--- conflicted
+++ resolved
@@ -3,16 +3,21 @@
 import numpy as np
 from pathlib import Path
 
-from proj.plotting.live import update_interactive_plot, update_interactive_plot_manual
+from proj.plotting.live import (
+    update_interactive_plot,
+    update_interactive_plot_manual,
+)
 
-<<<<<<< HEAD
 
 def run_experiment(
-    environment, controller, model, n_steps=200, plot=True, folder=None
+    environment,
+    controller,
+    model,
+    n_steps=200,
+    plot=True,
+    folder=None,
+    frames_folder=None,
 ):
-=======
-def run_experiment(environment, controller, model, n_steps=200, plot=True, folder=None, frames_folder=None):
->>>>>>> 523dc4f3
     """
         Runs an experiment
 
@@ -64,34 +69,30 @@
 
         # update interactieve plot
         if plot:
-<<<<<<< HEAD
             goal = model._state(
                 g_xs[0, 0], g_xs[0, 1], g_xs[0, 2], g_xs[0, 3], g_xs[0, 4]
             )
             update_interactive_plot(
                 axarr, model, goal, trajectory, g_xs, itern
             )
-=======
-            goal= model._state(g_xs[0, 0], g_xs[0, 1], g_xs[0, 2], g_xs[0, 3], g_xs[0, 4])
-            update_interactive_plot(axarr, model, goal, trajectory, g_xs, itern)
->>>>>>> 523dc4f3
 
             f.canvas.draw()
             plt.pause(0.01)
 
             # save frames for animation
             if frames_folder is not None:
-                update_interactive_plot_manual(ax2, model, trajectory = trajectory)
+                update_interactive_plot_manual(
+                    ax2, model, trajectory=trajectory
+                )
 
                 if itern < 10:
-                    n = f'0{itern}'
+                    n = f"0{itern}"
                 else:
                     n = str(itern)
-                
+
                 ax2.set(xlim=[-20, 120], ylim=[-20, 20])
-                ax2.axis('off')
+                ax2.axis("off")
                 f2.savefig(str(Path(frames_folder) / n))
-
 
     # SAVE results
     model.save(trajectory)
