--- conflicted
+++ resolved
@@ -8,18 +8,13 @@
     angle = np.radians(90 - calc_angle_between_points_of_vector_2d(x, y))
     angle = np.unwrap(angle)
 
-<<<<<<< HEAD
     speed = 1 - np.sin(np.linspace(0, 3, len(x)))
     speed = (
         speed * (params["max_speed"] - params["min_speed"])
         + params["min_speed"]
     )
-=======
-    speed = (1 - np.sin(np.linspace(0, 3, len(x)))) 
-    speed = speed * (params['max_speed']-params['min_speed']) + params['min_speed']
-    
-    ang_speed = np.ones_like(speed) # it will be ignored
->>>>>>> b8965651
+
+    ang_speed = np.ones_like(speed)  # it will be ignored
 
     ang_speed = np.ones_like(speed)  # it will be ignored
 
@@ -29,10 +24,11 @@
 
 # ---------------------------------- Curves ---------------------------------- #
 def line(n_steps, params):
-    y = np.linspace(0, params['distance'], n_steps)
+    y = np.linspace(0, params["distance"], n_steps)
     x = np.zeros_like(y)
 
     return complete_given_xy(x, y, params)
+
 
 def circle(n_steps, params):
     p = np.linspace(0, 2 * np.pi, n_steps)
