--- conflicted
+++ resolved
@@ -11,20 +11,15 @@
         Given the state and mouse params plots a mouse
     """
     # Read image and craete transform to move it to 0, 0
-<<<<<<< HEAD
-    img = plt.imread("/Users/federicoclaudi/Desktop/rat.png")
+
+    img = plt.imread("rat.png")
     tr = (
         transforms.Affine2D()
         .scale(0.03)
-        .translate(-5, -5)
+        .translate(-7, -5)
         .rotate_deg(180 - 90)
         .rotate(curr_x.theta)
     )
-=======
-
-    img = plt.imread('rat.png')
-    tr = transforms.Affine2D().scale(.03).translate(-7, -5).rotate_deg(180 - 90).rotate(curr_x.theta)
->>>>>>> 523dc4f3
 
     # Move mouse to current place
     tr = tr.translate(curr_x.x, curr_x.y)
@@ -33,21 +28,18 @@
 
     _ = ax.set(xlim=[-20, 80], ylim=[-10, 110])
 
-<<<<<<< HEAD
-=======
+
 def update_interactive_plot_manual(ax, model, trajectory=None):
     ax.clear()
     x = model.curr_x
 
     # plot mouse and XY tracking history
     plot_mouse(x, model.mouse, ax)
-    ax.plot(model.history['x'], model.history['y'], color='g', lw=1.5, ls='--')
+    ax.plot(model.history["x"], model.history["y"], color="g", lw=1.5, ls="--")
 
     if trajectory is not None:
-        ax.plot(trajectory[:, 0], trajectory[:, 1], lw=2, color='k', alpha=.4, zorder=-1)
-        
+        ax.plot(trajectory[:, 0], trajectory[:, 1], color="k", lw=1)
 
->>>>>>> 523dc4f3
 
 def update_interactive_plot(axarr, model, goal, trajectory, g_xs, niter):
     """
@@ -58,10 +50,8 @@
     axarr[0].clear()
     axarr[1].clear()
     axarr[2].clear()
-    axarr[3].clear()
     axarr[4].clear()
     axarr[5].clear()
-
     # plot trajectory
     axarr[0].scatter(
         trajectory[:, 0],
