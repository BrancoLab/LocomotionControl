from matplotlib.patches import Arc
import numpy as np
from matplotlib import transforms



from fcutils.maths.utils import derivative
from fcutils.plotting.colors import desaturate_color

<<<<<<< HEAD

def plot_mouse(history, mouse, ax):
    """
        Given the state and mouse params plots a mouse
    """
    # plot body
    theta = np.degrees(history["theta"])[-1]
    ms = Arc(
        (history["x"][-1], history["y"][-1]),
        mouse["length"],
        mouse["L"] * 2,
        color="magenta",
        angle=theta,
        linewidth=4,
        fill=False,
        zorder=2,
    )

    # plot head
    ms2 = Arc(
        (history["x"][-1], history["y"][-1]),
        mouse["length"],
        mouse["L"] * 2,
        color="g",
        theta1=theta - 90,
        theta2=theta + 90,
        angle=theta,
        linewidth=8,
        fill=False,
        zorder=2,
    )

    ax.add_patch(ms)
    ax.add_patch(ms2)

=======
def plot_mouse(curr_x, mouse, ax):
    """
        Given the state and mouse params plots a mouse
    """
    # Read image and craete transform to move it to 0, 0

    img = plt.imread('/Users/federicoclaudi/Desktop/rat.png')
    tr = transforms.Affine2D().scale(.03).translate(-5, -5).rotate_deg(180 - 90).rotate(curr_x.theta)

    # Move mouse to current place
    tr = tr.translate(curr_x.x, curr_x.y)

    ax.imshow(img, origin='upper', transform=tr + ax.transData)

    _ = ax.set(xlim=[-20, 80], ylim=[-10, 110])
>>>>>>> 75f6473b

def update_interactive_plot(axarr, model, goal, trajectory, g_xs, niter):
    """
        Update plot with current situation and controls
    """
    x = model.curr_x

    axarr[0].clear()
    axarr[1].clear()
    axarr[2].clear()
    axarr[3].clear()
    axarr[4].clear()
    axarr[5].clear()

    # plot trajectory
    axarr[0].scatter(
        trajectory[:, 0],
        trajectory[:, 1],
        c=trajectory[:, 2],
        alpha=0.8,
        zorder=-1,
    )

    # plot currently used goal states
    axarr[0].plot(g_xs[:, 0], g_xs[:, 1], lw=3, color="r", alpha=1, zorder=-1)

    # plot mouse and XY tracking history
<<<<<<< HEAD
    plot_mouse(model.history, model.mouse, axarr[0])
    axarr[0].plot(
        model.history["x"], model.history["y"], color="g", lw=1.5, ls="--"
    )

    # update ax
    axarr[0].set(
        title=f"ITER: {niter} | x:{round(x.x, 2)}, y:{round(x.y, 2)}, "
        + f" theta:{round(np.degrees(x.theta), 2)}, v:{round(x.v, 2)}\n"
        + f"GOAL: x:{round(goal.x, 2)}, y:{round(goal.y, 2)}, "
        + f" theta:{round(np.degrees(goal.theta), 2)}, v:{round(goal.v, 2)}",
        # xlim=[-15, params['distance']+15], ylim=[-15, params['distance']+15],
    )
    axarr[0].axis("equal")

    # Plot Angular velocity
    axarr[1].plot(model.history["omega"], color="m", lw=4, label="$\omega$")
    axarr[1].legend()
    axarr[1].set(title="Angular velocity")

    # Pot angular accelratopm
    axarr[2].plot(
        derivative(np.array(model.history["omega"])),
        color="m",
        lw=4,
        label="$\dot{\omega}$",
    )
    axarr[2].legend()
    axarr[2].set(title="Angular acceleration")

    # plot controls history
    axarr[3].plot(model.history["tau_l"], color="b", lw=4, label="$\\tau_L$")
    axarr[3].plot(model.history["tau_r"], color="r", lw=4, label="$\\tau_R$")
    axarr[3].legend()
    axarr[3].set(title="Control")

    # Plot linear velocity
    axarr[4].plot(model.history["v"], color="g", lw=4, label="$v$")
    axarr[4].legend()
    axarr[4].set(title="Linear velocity")

    # Plot linear acceleration
    axarr[5].plot(
        derivative(np.array(model.history["v"])),
        color=desaturate_color("g"),
        lw=4,
        label="$\dot{v}$",
    )
    axarr[5].legend()
    axarr[5].set(title="Linear acceleration")
=======
    plot_mouse(x, model.mouse, axarr[0])
    axarr[0].plot(model.history['x'], model.history['y'], color='g', lw=1.5, ls='--')

    # update ax
    axarr[0].set(title=f'ITER: {niter} | x:{round(x.x, 2)}, y:{round(x.y, 2)}, ' +
                        f' theta:{round(np.degrees(x.theta), 2)}, v:{round(x.v, 2)}\n'+
                        f'GOAL: x:{round(goal.x, 2)}, y:{round(goal.y, 2)}, ' +
                        f' theta:{round(np.degrees(goal.theta), 2)}, v:{round(goal.v, 2)}',
                        # xlim=[-15, params['distance']+15], ylim=[-15, params['distance']+15],
                        )
    # axarr[0].axis('equal')

    if len(model.history['omega']) > 5:
        # Plot Angular velocity
        axarr[1].plot(model.history['omega'][5:], color='m', lw=4, label='$\omega$')
        axarr[1].legend()
        axarr[1].set(title='Angular velocity')

        # Pot angular accelratopm
        axarr[2].plot(derivative(np.array(model.history['omega'][5:])), color='m', lw=4, label='$\dot{\omega}$')
        axarr[2].legend()
        axarr[2].set(title='Angular acceleration')

        # plot controls history
        axarr[3].plot(model.history['tau_l'][5:], color='b', lw=4, label='$\\tau_L$')
        axarr[3].plot(model.history['tau_r'][5:], color='r', lw=4, label='$\\tau_R$')
        axarr[3].legend()
        axarr[3].set(title='Control')

        # Plot linear velocity
        axarr[4].plot(model.history['v'][5:], color='g', lw=4, label='$v$')
        axarr[4].legend()
        axarr[4].set(title='Linear velocity')

        # Plot linear acceleration
        axarr[5].plot(derivative(np.array(model.history['v'][5:])), color=desaturate_color('g'), lw=4, label='$\dot{v}$')
        axarr[5].legend()
        axarr[5].set(title='Linear acceleration')
>>>>>>> 75f6473b
<|MERGE_RESOLUTION|>--- conflicted
+++ resolved
@@ -1,65 +1,33 @@
-from matplotlib.patches import Arc
 import numpy as np
 from matplotlib import transforms
-
-
+import matplotlib.pyplot as plt
 
 from fcutils.maths.utils import derivative
 from fcutils.plotting.colors import desaturate_color
 
-<<<<<<< HEAD
 
-def plot_mouse(history, mouse, ax):
-    """
-        Given the state and mouse params plots a mouse
-    """
-    # plot body
-    theta = np.degrees(history["theta"])[-1]
-    ms = Arc(
-        (history["x"][-1], history["y"][-1]),
-        mouse["length"],
-        mouse["L"] * 2,
-        color="magenta",
-        angle=theta,
-        linewidth=4,
-        fill=False,
-        zorder=2,
-    )
-
-    # plot head
-    ms2 = Arc(
-        (history["x"][-1], history["y"][-1]),
-        mouse["length"],
-        mouse["L"] * 2,
-        color="g",
-        theta1=theta - 90,
-        theta2=theta + 90,
-        angle=theta,
-        linewidth=8,
-        fill=False,
-        zorder=2,
-    )
-
-    ax.add_patch(ms)
-    ax.add_patch(ms2)
-
-=======
 def plot_mouse(curr_x, mouse, ax):
     """
         Given the state and mouse params plots a mouse
     """
     # Read image and craete transform to move it to 0, 0
 
-    img = plt.imread('/Users/federicoclaudi/Desktop/rat.png')
-    tr = transforms.Affine2D().scale(.03).translate(-5, -5).rotate_deg(180 - 90).rotate(curr_x.theta)
+    img = plt.imread("/Users/federicoclaudi/Desktop/rat.png")
+    tr = (
+        transforms.Affine2D()
+        .scale(0.03)
+        .translate(-5, -5)
+        .rotate_deg(180 - 90)
+        .rotate(curr_x.theta)
+    )
 
     # Move mouse to current place
     tr = tr.translate(curr_x.x, curr_x.y)
 
-    ax.imshow(img, origin='upper', transform=tr + ax.transData)
+    ax.imshow(img, origin="upper", transform=tr + ax.transData)
 
     _ = ax.set(xlim=[-20, 80], ylim=[-10, 110])
->>>>>>> 75f6473b
+
 
 def update_interactive_plot(axarr, model, goal, trajectory, g_xs, niter):
     """
@@ -87,8 +55,7 @@
     axarr[0].plot(g_xs[:, 0], g_xs[:, 1], lw=3, color="r", alpha=1, zorder=-1)
 
     # plot mouse and XY tracking history
-<<<<<<< HEAD
-    plot_mouse(model.history, model.mouse, axarr[0])
+    plot_mouse(x, model.mouse, axarr[0])
     axarr[0].plot(
         model.history["x"], model.history["y"], color="g", lw=1.5, ls="--"
     )
@@ -101,80 +68,47 @@
         + f" theta:{round(np.degrees(goal.theta), 2)}, v:{round(goal.v, 2)}",
         # xlim=[-15, params['distance']+15], ylim=[-15, params['distance']+15],
     )
-    axarr[0].axis("equal")
-
-    # Plot Angular velocity
-    axarr[1].plot(model.history["omega"], color="m", lw=4, label="$\omega$")
-    axarr[1].legend()
-    axarr[1].set(title="Angular velocity")
-
-    # Pot angular accelratopm
-    axarr[2].plot(
-        derivative(np.array(model.history["omega"])),
-        color="m",
-        lw=4,
-        label="$\dot{\omega}$",
-    )
-    axarr[2].legend()
-    axarr[2].set(title="Angular acceleration")
-
-    # plot controls history
-    axarr[3].plot(model.history["tau_l"], color="b", lw=4, label="$\\tau_L$")
-    axarr[3].plot(model.history["tau_r"], color="r", lw=4, label="$\\tau_R$")
-    axarr[3].legend()
-    axarr[3].set(title="Control")
-
-    # Plot linear velocity
-    axarr[4].plot(model.history["v"], color="g", lw=4, label="$v$")
-    axarr[4].legend()
-    axarr[4].set(title="Linear velocity")
-
-    # Plot linear acceleration
-    axarr[5].plot(
-        derivative(np.array(model.history["v"])),
-        color=desaturate_color("g"),
-        lw=4,
-        label="$\dot{v}$",
-    )
-    axarr[5].legend()
-    axarr[5].set(title="Linear acceleration")
-=======
-    plot_mouse(x, model.mouse, axarr[0])
-    axarr[0].plot(model.history['x'], model.history['y'], color='g', lw=1.5, ls='--')
-
-    # update ax
-    axarr[0].set(title=f'ITER: {niter} | x:{round(x.x, 2)}, y:{round(x.y, 2)}, ' +
-                        f' theta:{round(np.degrees(x.theta), 2)}, v:{round(x.v, 2)}\n'+
-                        f'GOAL: x:{round(goal.x, 2)}, y:{round(goal.y, 2)}, ' +
-                        f' theta:{round(np.degrees(goal.theta), 2)}, v:{round(goal.v, 2)}',
-                        # xlim=[-15, params['distance']+15], ylim=[-15, params['distance']+15],
-                        )
     # axarr[0].axis('equal')
 
-    if len(model.history['omega']) > 5:
+    if len(model.history["omega"]) > 5:
         # Plot Angular velocity
-        axarr[1].plot(model.history['omega'][5:], color='m', lw=4, label='$\omega$')
+        axarr[1].plot(
+            model.history["omega"][5:], color="m", lw=4, label="$\omega$"
+        )
         axarr[1].legend()
-        axarr[1].set(title='Angular velocity')
+        axarr[1].set(title="Angular velocity")
 
         # Pot angular accelratopm
-        axarr[2].plot(derivative(np.array(model.history['omega'][5:])), color='m', lw=4, label='$\dot{\omega}$')
+        axarr[2].plot(
+            derivative(np.array(model.history["omega"][5:])),
+            color="m",
+            lw=4,
+            label="$\dot{\omega}$",
+        )
         axarr[2].legend()
-        axarr[2].set(title='Angular acceleration')
+        axarr[2].set(title="Angular acceleration")
 
         # plot controls history
-        axarr[3].plot(model.history['tau_l'][5:], color='b', lw=4, label='$\\tau_L$')
-        axarr[3].plot(model.history['tau_r'][5:], color='r', lw=4, label='$\\tau_R$')
+        axarr[3].plot(
+            model.history["tau_l"][5:], color="b", lw=4, label="$\\tau_L$"
+        )
+        axarr[3].plot(
+            model.history["tau_r"][5:], color="r", lw=4, label="$\\tau_R$"
+        )
         axarr[3].legend()
-        axarr[3].set(title='Control')
+        axarr[3].set(title="Control")
 
         # Plot linear velocity
-        axarr[4].plot(model.history['v'][5:], color='g', lw=4, label='$v$')
+        axarr[4].plot(model.history["v"][5:], color="g", lw=4, label="$v$")
         axarr[4].legend()
-        axarr[4].set(title='Linear velocity')
+        axarr[4].set(title="Linear velocity")
 
         # Plot linear acceleration
-        axarr[5].plot(derivative(np.array(model.history['v'][5:])), color=desaturate_color('g'), lw=4, label='$\dot{v}$')
+        axarr[5].plot(
+            derivative(np.array(model.history["v"][5:])),
+            color=desaturate_color("g"),
+            lw=4,
+            label="$\dot{v}$",
+        )
         axarr[5].legend()
-        axarr[5].set(title='Linear acceleration')
->>>>>>> 75f6473b
+        axarr[5].set(title="Linear acceleration")