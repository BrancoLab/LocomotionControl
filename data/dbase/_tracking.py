from loguru import logger
import numpy as np
from scipy.signal import medfilt
import pandas as pd

from fcutils.maths.geometry import (
    calc_distance_between_points_in_a_vector_2d as get_speed_from_xy,
)
from fcutils.maths.geometry import (
    calc_angle_between_points_of_vector_2d as get_dir_of_mvmt_from_xy,
)
from fcutils.maths.geometry import (
    calc_angle_between_vectors_of_points_2d as get_orientation,
)
from fcutils.maths import derivative
from fcutils.path import size

from data.dbase.io import load_dlc_tracking
from data import data_utils


def register(x: np.ndarray, y: np.ndarray, M: np.ndarray):
    xy = np.vstack([x, y]).T

    # Prep vars
    m3d = np.append(M, np.zeros((1, 3)), 0)

    # affine transform to match model arena
    concat = np.ones((len(xy), 3))
    concat[:, :2] = xy
    registered = np.matmul(m3d, concat.T).T[:, :2]

    return registered[:, 0], registered[:, 1]


def process_body_part(
    bp_data: dict,
    M: np.ndarray,
    likelihood_th: float = 0.95,
    cm_per_px: float = 1,
) -> dict:
    # register to CMM
    x, y = register(bp_data["x"], bp_data["y"], M)

    # scale to go px -> cm
    x *= cm_per_px
    y *= cm_per_px

    # remove low confidence intervals
    like = bp_data["likelihood"]
    x[like < likelihood_th] = np.nan
    y[like < likelihood_th] = np.nan

    # interpolate nans
    xy = data_utils.interpolate_nans(x=x, y=y)
    x, y = np.array(list(xy["x"].values())), np.array(list(xy["y"].values()))

    # median filter pass
    x = data_utils.convolve_with_gaussian(x, kernel_width=11)
    y = data_utils.convolve_with_gaussian(y, kernel_width=11)

    # flip data on X axis
    x = x - np.min(x)
    x_mean = np.mean(x, axis=0)
    x = (x_mean - x) + x_mean

    # compute speed
    speed = (
        data_utils.convolve_with_gaussian(
            get_speed_from_xy(x, y), kernel_width=11
        )
        * 60
    )  # speed in cm / s
    speed[:5] = speed[6]
    speed[-5:] = speed[-6]

    # make sure there are no nans
    results = dict(x=x, y=y, bp_speed=speed)
    for k, var in results.items():
        if np.any(np.isnan(var)):
            raise ValueError(f"Found NANs in {k}")

    return results


def calc_angular_velocity(angles: np.ndarray) -> np.ndarray:
    # convert to radians and take derivative
    rad = np.unwrap(np.deg2rad(angles))
    rad = data_utils.convolve_with_gaussian(rad, 25)

    diff = derivative(rad)
    return np.rad2deg(diff)


def compute_averaged_quantities(body_parts_tracking: dict) -> dict:
    """
        For some things like orientation average across body parts to reduce noise
    """
    # import matplotlib.pyplot as plt
    def unwrap(x):
        return np.degrees(np.unwrap(np.radians(x)))

    # get data
    body = pd.DataFrame(body_parts_tracking["body"]).interpolate(axis=0)
    tail_base = pd.DataFrame(body_parts_tracking["tail_base"]).interpolate(
        axis=0
    )

    # get speed
    results = dict(speed=body.bp_speed.values.copy())
    results["speed"] = medfilt(results["speed"], 11)

    # get direction of movement
    results["direction_of_movement"] = get_dir_of_mvmt_from_xy(body.x, body.y)
    results["dmov_velocity"] = (
        calc_angular_velocity(results["direction_of_movement"]) * 60
    )
    logger.warning('Check that this makes sense')

<<<<<<< HEAD
    results["dmov_velocity"] = data_utils.remove_outlier_values(
        results["dmov_velocity"],
        50,
        errors_calculation_array=np.abs(derivative(results["dmov_velocity"])),
    )
=======
    results['direction_of_movement'][np.where(results['speed'] < 6)[0]] = np.nan # no dir of mvmt when there is no mvmt
    results['dmov_velocity'][np.where(results['speed'] < 6)[0]] = np.nan # no dir of mvmt when there is no mvmt
>>>>>>> 535732ee

    results["direction_of_movement"][
        np.where(results["speed"] < 2)[0]
    ] = np.nan  # no dir of mvmt when there is no mvmt
    results["dmov_velocity"][
        np.where(results["speed"] < 2)[0]
    ] = np.nan  # no dir of mvmt when there is no mvmt

    # compute orientation of each body part
    results["orientation"] = get_orientation(
        tail_base.x, tail_base.y, body.x, body.y
    )

    # compute angular velocity in deg/s
    avel = calc_angular_velocity(results["orientation"]) * 60
    results["angular_velocity"] = data_utils.remove_outlier_values(
        avel.copy(), 600, errors_calculation_array=np.abs(avel)
    )

    return results


def process_tracking_data(
    key: dict,
    tracking_file: str,
    M: np.ndarray,
    likelihood_th: float = 0.95,
    cm_per_px: float = 1,
):
    def merge_two_dicts(x: dict, y: dict) -> dict:
        z = x.copy()  # start with keys and values of x
        z.update(y)  # modifies z with keys and values of y
        return z

    # load data
    logger.debug(
        f"Loading tracking data: {tracking_file.name} ({size(tracking_file)})"
    )
    body_parts_tracking: dict = load_dlc_tracking(tracking_file)

    # process each body part
    logger.debug("      processing body parts tracking data")
    body_parts_tracking = {
        k: process_body_part(
            bp, M, likelihood_th=likelihood_th, cm_per_px=cm_per_px
        )
        for k, bp in body_parts_tracking.items()
    }

    # compute orientation, angular velocity and speed
    logger.debug("      computing body orientation")
    velocites = compute_averaged_quantities(body_parts_tracking)

    # make sure all tracking start at (x,y)=(0, 0)
    x0 = np.nanmin(body_parts_tracking["body"]["x"])
    y0 = np.nanmin(body_parts_tracking["body"]["y"])

    # merge dictionaries
    body_parts_tracking = {
        bp: merge_two_dicts(data, key)
        for bp, data in body_parts_tracking.items()
    }
    for bp in body_parts_tracking.keys():
        body_parts_tracking[bp]["bpname"] = bp
        body_parts_tracking[bp]["x"] = body_parts_tracking[bp]["x"] - x0
        body_parts_tracking[bp]["y"] = body_parts_tracking[bp]["y"] - y0

    key.update(velocites)

    return key, body_parts_tracking, len(key["orientation"])


def get_movements(
    key: dict,
    tracking: pd.DataFrame,
    moving_threshold: float,
    turning_threshold: float,
) -> dict:
    """
        Creates array indicating when the mouse is doing different kinds of movements
    """
    base_array = np.zeros_like(tracking.x)

    # get when moving
    key["moving"] = base_array.copy()
    key["moving"][np.where(tracking.speed > moving_threshold)[0]] = 1

    # get when turning left
    key["turning_left"] = base_array.copy()
    key["turning_left"][
        np.where(tracking.angular_velocity > turning_threshold)[0]
    ] = 1

    # get when turning right
    key["turning_right"] = base_array.copy()
    key["turning_right"][
        np.where(tracking.angular_velocity < -turning_threshold)[0]
    ] = 1

    return key<|MERGE_RESOLUTION|>--- conflicted
+++ resolved
@@ -115,18 +115,14 @@
     results["dmov_velocity"] = (
         calc_angular_velocity(results["direction_of_movement"]) * 60
     )
-    logger.warning('Check that this makes sense')
-
-<<<<<<< HEAD
-    results["dmov_velocity"] = data_utils.remove_outlier_values(
-        results["dmov_velocity"],
-        50,
-        errors_calculation_array=np.abs(derivative(results["dmov_velocity"])),
-    )
-=======
-    results['direction_of_movement'][np.where(results['speed'] < 6)[0]] = np.nan # no dir of mvmt when there is no mvmt
-    results['dmov_velocity'][np.where(results['speed'] < 6)[0]] = np.nan # no dir of mvmt when there is no mvmt
->>>>>>> 535732ee
+    logger.warning("Check that this makes sense")
+
+    results["direction_of_movement"][
+        np.where(results["speed"] < 6)[0]
+    ] = np.nan  # no dir of mvmt when there is no mvmt
+    results["dmov_velocity"][
+        np.where(results["speed"] < 6)[0]
+    ] = np.nan  # no dir of mvmt when there is no mvmt
 
     results["direction_of_movement"][
         np.where(results["speed"] < 2)[0]
