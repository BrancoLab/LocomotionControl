--- conflicted
+++ resolved
@@ -454,130 +454,6 @@
             except:
                 logger.warning("FAILED TO INSERT")
 
-<<<<<<< HEAD
-=======
-    @schema
-    class BonsaiTriggers(dj.Imported):
-        definition = """
-            # stores the time (in samples) of camera triggers in bonsai. To registere spikes to them
-            -> ValidatedSession
-            ---
-            trigger_times:   longblob
-            n_samples:      int         # tot number of samples in recording
-            n_ms:           int         # duration in milliseconds
-        """
-
-        def make(self, key):
-            session = (Session * ValidatedSession & key).fetch1()
-            try:
-                triggers = _triggers.get_triggers(session)
-            except:
-                logger.warning(f"Failed to get triggers for session {key}")
-                return
-
-            key = {**key, **triggers}
-            self.insert1(key)
-
-    # ---------------------------------------------------------------------------- #
-    #                                 behavior data                                #
-    # ---------------------------------------------------------------------------- #
-    @schema
-    class Behavior(dj.Imported):
-        definition = """
-            # stores AI and csv data from Bonsai in a nicely formatted manner
-            -> ValidatedSession
-            ---
-            speaker:                    longblob  # signal sent to speakers (signals in frame times)
-            pump:                       longblob  # signal sent to pump
-            reward_signal:              longblob  # 0 -> 1 when reward is delivered
-            reward_available_signal:    longblob  # 1 when the reward becomes available
-            trigger_roi:                longblob  # 1 when mouse in trigger ROI
-            reward_roi:                 longblob  # 1 when mouse in reward ROI
-        """
-
-        def make(self, key):
-            """
-                loads data from .bin and .csv data saved by bonsai.
-
-                1. get session
-                2. load/cut .bin file from bonsai
-                3. load/cut .csv file from bonsai
-            """
-            if DO_RECORDINGS_ONLY and not Session.has_recording(key["name"]):
-                logger.debug(
-                    f'Skipping {key["name"]} because it is not a recording'
-                )
-                return
-
-            # fetch metadata
-            name = key["name"]
-            try:
-                session = (
-                    Session * ValidatedSession * BonsaiTriggers
-                    & f'name="{name}"'
-                ).fetch1()
-            except Exception:
-                logger.warning(
-                    f"Failed to fetch data for {name} - not validated?"
-                )
-                return
-
-            # load, format & insert data
-            try:
-                key = _behavior.load_session_data(
-                    session, key, ValidatedSession.analog_sampling_rate
-                )
-            except:
-                logger.warning(f"Failed to load data for {name}")
-                return
-            if key is not None:
-                self.insert1(key)
-
-    @schema
-    class Tones(dj.Computed):
-        definition = """
-            -> Behavior
-            ---
-            tone_onsets:                 longblob  # tone onset times in frame number
-            tone_offsets:                longblob
-        """
-
-        @staticmethod
-        def get_session_tone_on(session_name: str) -> np.ndarray:
-            n_frames = (ValidatedSession & f'name="{session_name}"').fetch1(
-                "n_frames"
-            )
-            tone_on = np.zeros(n_frames)
-
-            session_tone = (Tones & f'name="{session_name}"').fetch1()
-            for on, off in zip(
-                session_tone["tone_onsets"], session_tone["tone_offsets"]
-            ):
-                tone_on[on:off] = 1
-            return tone_on
-
-        def make(self, key):
-            speaker = (Behavior & key).fetch1("speaker")
-
-            # get tone onsets/offsets times
-            try:
-                (
-                    key["tone_onsets"],
-                    key["tone_offsets"],
-                ) = data_utils.get_event_times(
-                    speaker,
-                    kernel_size=211,
-                    th=0.005,
-                    abs_val=True,
-                    debug=False,
-                    shift=1,
-                )
-            except:
-                logger.warning(f"Failed to get TONES data for session: {key}")
-            else:
-                self.insert1(key)
-
->>>>>>> 86e08f61
     # ---------------------------------------------------------------------------- #
     #                           COMMON COORDINATES MATRIX                          #
     # ---------------------------------------------------------------------------- #
@@ -1543,12 +1419,7 @@
     # SessionCondition().populate(display_progress=True)
 
     logger.info("#####    Filling Validated Session")
-<<<<<<< HEAD
-    # ValidatedSession().populate(display_progress=True)
-=======
     ValidatedSession().populate(display_progress=True)
-    # BonsaiTriggers().populate(display_progress=True)
->>>>>>> 86e08f61
 
     logger.info("#####    Filling CCM")
     # CCM().populate(display_progress=True)
@@ -1559,12 +1430,7 @@
     # TrackingBP().populate(display_progress=True)
     # TrackingLinearized().populate(display_progress=True)
     # LocomotionBouts().populate(display_progress=True)
-<<<<<<< HEAD
     # ProcessedLocomotionBouts().populate(display_progress=True)
-=======
-    # # ProcessedLocomotionBouts().fill()
-    # Movement().populate(display_progress=True)
->>>>>>> 86e08f61
 
     # ? EPHYS
     logger.info("#####    Filling Probe")
@@ -1572,9 +1438,7 @@
     # Recording().populate(display_progress=False)
     # Unit().populate(display_progress=True)
     # FiringRate().populate(display_progress=True)
-<<<<<<< HEAD
     # ProcessedFiringRates().populate(display_progress=True)
-=======
 
     # -------------------------------- print stuff ------------------------------- #
 
@@ -1598,5 +1462,4 @@
     #     f"Number of units {len(Unit())}",
     #     f"Number of firing rates {n_frates}",
     #     sep="\n",
-    # )
->>>>>>> 86e08f61
+    # )