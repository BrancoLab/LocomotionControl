--- conflicted
+++ resolved
@@ -8,7 +8,6 @@
 import pandas as pd
 from random import choices
 
-from fcutils.path import files
 from fcutils import video as video_utils
 from fcutils.progress import track
 
@@ -31,13 +30,13 @@
 #     and "t_" not in v.name
 # ]
 
-raw_videos_folder = Path(r'W:\swc\branco\Federico\Locomotion\raw\tosort')
+raw_videos_folder = Path(r"W:\swc\branco\Federico\Locomotion\raw\tosort")
 videos = [
     "FC_211005_BAA1110521_hairpin_video.avi",
     "FC_211007_BAA1100522_hairpin_video.avi",
 ]
 
-raw_videos = [raw_videos_folder/video for video in videos]
+raw_videos = [raw_videos_folder / video for video in videos]
 logger.debug(f"Found {len(raw_videos)} videos")
 
 
@@ -45,7 +44,7 @@
 N_frames_per_vid = 60 * 15
 
 for video in track(raw_videos):
-    logger.info(f'Processing: {video.name}')
+    logger.info(f"Processing: {video.name}")
     try:
         n_frames = video_utils.get_video_params(video)[0]
     except ValueError as e:
@@ -55,35 +54,30 @@
         continue
 
     # get when mouse is going fast
-<<<<<<< HEAD
-    tracking = Tracking.get_session_tracking(
-        video.stem.split("_video")[0], body_only=True, movement=True
-    )
-
-    if tracking.empty:
-        print("Skippy because no tracking")
-        continue
-
-    clips_starts = sorted(
-        choices(np.where(tracking.walking == 1)[0], k=N_clips_per_vid)
-    )
-=======
     try:
-        tracking = Tracking.get_session_tracking(video.stem.split('_video')[0], body_only=True, movement=True)
+        tracking = Tracking.get_session_tracking(
+            video.stem.split("_video")[0], body_only=True, movement=True
+        )
     except:
         tracking = pd.DataFrame()
 
     if tracking.empty:
-        print(f'Skippy because no tracking for {video.name}')
-        clips_starts = choices(np.arange(N_frames_per_vid + 1, n_frames - N_frames_per_vid - 1), k=N_clips_per_vid)
+        print(f"Skippy because no tracking for {video.name}")
+        clips_starts = choices(
+            np.arange(N_frames_per_vid + 1, n_frames - N_frames_per_vid - 1),
+            k=N_clips_per_vid,
+        )
     else:
         try:
-            clips_starts = sorted(choices(np.where(tracking.walking ==1)[0], k=N_clips_per_vid))
+            clips_starts = sorted(
+                choices(np.where(tracking.walking == 1)[0], k=N_clips_per_vid)
+            )
         except:
             print(f"Failed to find movement starts :( | {video.name} ")
-            clip_starts = choices(np.arange(len(tracking.x)), k=N_clips_per_vid)
+            clip_starts = choices(
+                np.arange(len(tracking.x)), k=N_clips_per_vid
+            )
 
->>>>>>> 535732ee
     for n, start_frame in enumerate(clips_starts):
         save_path = dlc_folder / "videos" / (video.stem + f"_{n}.avi")
         if save_path.exists():
