import pandas as pd
from dataclasses import dataclass
import numpy as np
from collections import namedtuple

from typing import Tuple, List

import sys

sys.path.append("./")

from geometry import Path, Vector
from geometry.vector_utils import smooth_path_vectors

from kinematics import track_cordinates_system as TCS


@dataclass
class TrackingData:
    bp: str
    x: np.ndarray
    y: np.ndarray
    bp_speed: np.ndarray
    speed: np.ndarray = None
    acceleration: np.ndarray = None
    orientation: np.ndarray = None
    angular_velocity: np.ndarray = None
    angular_acceleration: np.ndarray = None
    theta: np.ndarray = None
    thetadot: np.ndarray = None
    thetadotdot: np.ndarray = None
    segment: np.ndarray = None
    global_coord: np.ndarray = None
    _columns: list = None

    @classmethod
    def from_dataframe(cls, tracking: pd.DataFrame) -> namedtuple:
        """
            Given a datraframe with tracking data for many
            body parts, return a dictionary of instances of TrackingData
        """
        columns = [
            c
            for c in list(tracking.columns)
            if c not in ["mouse_id", "name", "bpname"]
        ]
        data = {}
        for bp in tracking.bpname:
            bptracking = tracking.loc[tracking.bpname == bp].iloc[0]
            data[bp] = TrackingData(
                bp,
                **{col: bptracking[col] for col in columns},
                _columns=columns + ["bp"],
            )

        tpl = namedtuple("tracking", ", ".join(tracking.bpname))
        return tpl(*data.values())

    def to_dict(self):
        if self._columns is None:
            raise ValueError
        else:
            return {c: getattr(self, c) for c in self._columns}


class LocomotionBout:
    """
        Represents a continuous bit of locomotion in the hairpin.
        It cleans up the tracking a bit by averaging vector quantities
        over a small window.
    """

    def __init__(
        self, crossing: pd.Series, window: int = 4, linearize_to: Path = None
    ):
        self.window = window  # size of smoothing window

        path: Path = Path(crossing.x.copy(), crossing.y.copy())
        (
            self.velocity,
            self.acceleration_vec,
            self.tangent,
        ) = smooth_path_vectors(
            path, window=self.window
        ) 

        self.path: Path = Path(
            crossing.x[self.window :], crossing.y[self.window :]
        )

        self.x: np.ndarray = self.path.x
        self.y: np.ndarrray = self.path.y
        self.speed: np.ndarray = self.velocity.magnitude
        self.acceleration: np.ndarray = self.acceleration_vec.dot(self.tangent)

        self.gcoord: np.ndarray = crossing.gcoord[self.window :]
        self.theta: np.ndarray = crossing.theta[self.window :]
        self.thetadot: np.ndarray = crossing.thetadot[self.window :]
        self.thetadotdot: np.ndarray = crossing.thetadotdot[self.window :]
        self.duration: float = crossing.duration

<<<<<<< HEAD
        self.start_frame = crossing.start_frame
        self.end_frame = crossing.end_frame
=======
        # linearize to a reference track
        if linearize_to is not None:
            self.linearized: Path = TCS.path_to_track_coordinates_system(
                linearize_to, self.path
            )
>>>>>>> 53af67b9

    def __len__(self):
        return len(self.x)

    def __getitem__(self, item: str):
        return self.__dict__[item]


def merge_locomotion_bouts(bouts: List[LocomotionBout]) -> Tuple[np.ndarray]:
    """
        It concats scalar quantities across individual bouts
        X -> x pos
        Y -> y pos
        S -> speed
        A -> acceleration
        T -> theta/orientation
        AV -> angular velocity
        AA -> angular acceleration
    """
    X, Y, S, A, T, AV, AA = [], [], [], [], [], [], []

    for bout in bouts:
        start = np.where(bout.speed > 10)[0][0]
        X.append(bout.x[start:])
        Y.append(bout.y[start:])
        S.append(bout.speed[start:])
        A.append(bout.acceleration[start:])
        T.append(bout.theta[start:])
        AV.append(bout.thetadot[start:])
        AA.append(bout.thetadotdot[start:])

    return (
        np.hstack(X),
        np.hstack(Y),
        np.hstack(S),
        np.hstack(A),
        np.hstack(T),
        np.hstack(AV),
        np.hstack(AA),
    )<|MERGE_RESOLUTION|>--- conflicted
+++ resolved
@@ -99,16 +99,14 @@
         self.thetadotdot: np.ndarray = crossing.thetadotdot[self.window :]
         self.duration: float = crossing.duration
 
-<<<<<<< HEAD
         self.start_frame = crossing.start_frame
         self.end_frame = crossing.end_frame
-=======
+        
         # linearize to a reference track
         if linearize_to is not None:
             self.linearized: Path = TCS.path_to_track_coordinates_system(
                 linearize_to, self.path
             )
->>>>>>> 53af67b9
 
     def __len__(self):
         return len(self.x)
