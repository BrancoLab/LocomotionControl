--- conflicted
+++ resolved
@@ -15,9 +15,8 @@
 from fcutils.progress import track
 from fcutils.maths import derivative
 
-from data import colors
+
 from data.dbase import db_tables
-from data import data_utils
 
 from analysis.visuals import plot_heatmap_2d
 
@@ -65,18 +64,7 @@
         for i, bout in bouts.iterrows():
             variable_data = tracking[bout["name"]][variable][
                 bout.start_frame : bout.end_frame
-<<<<<<< HEAD
             ]
-
-            try:
-                variable_data = data_utils.convolve_with_gaussian(
-                    variable_data, 11
-                )
-            except ValueError:
-                raise ValueError(bout)
-=======
-            ]       
->>>>>>> 535732ee
             coord = tracking[bout["name"]]["global_coord"][
                 bout.start_frame : bout.end_frame
             ]
@@ -119,14 +107,7 @@
 f.suptitle("complete bouts")
 
 aligned = {n: [] for n in np.linspace(0, 1, 101)}
-data = dict(
-    x=[],
-    y=[],
-    speed=[],
-    accel=[],
-    avel=[],
-    angacc=[],
-)
+data = dict(x=[], y=[], speed=[], accel=[], avel=[], angacc=[],)
 
 for i, bout in bouts.iterrows():
     trk = tracking[bout["name"]]
@@ -140,8 +121,8 @@
     ].copy()
     coord = trk["global_coord"][bout.start_frame : bout.end_frame].copy()
 
-    avel[speed < 12] = np.nan 
-    dmov[speed < 12] = np.nan 
+    avel[speed < 12] = np.nan
+    dmov[speed < 12] = np.nan
 
     _data = dict(
         x=x,
@@ -149,30 +130,12 @@
         speed=speed,
         accel=derivative(speed),
         avel=avel,
-
-
-        angacc=derivative(avel)
-    )
-    for k,v in _data.items():
+        angacc=derivative(avel),
+    )
+    for k, v in _data.items():
         data[k].extend(list(v))
 
     # plot tracking
-<<<<<<< HEAD
-    # axes["A"].scatter(x, y, c=coord, cmap="tab10", vmin=0, vmax=1, alpha=.5)
-    axes["A"].scatter(x, y, c=dmov, cmap="hsv", alpha=0.5)
-
-    # plot speed and ang vel
-    time = np.linspace(0, 1, len(speed))
-    axes["B"].scatter(coord, speed, color=colors.speed, s=20, alpha=0.1)
-    axes["C"].scatter(
-        coord, avel, color=colors.angular_velocity, s=20, alpha=0.1
-    )
-
-    # plt speed vs ang vel
-    axes["E"].scatter(speed, np.abs(avel), color="k", alpha=0.01)
-=======
-
-
 
     # plot speed and ang vel
     # time = np.linspace(0, 1, len(speed))
@@ -183,20 +146,19 @@
     # axes['E'].scatter(speed, abs(avel), color='k', alpha=.01)
 
 # TODO: get accelerations registered to stuff
-# TODO: plot velocity vector in egocentric coordinats over time 
+# TODO: plot velocity vector in egocentric coordinats over time
 # TODO: plot accelerations against each other
 
 
-plot_heatmap_2d(data, 'speed', axes['V'], vmin=None)
-plot_heatmap_2d(data, 'accel', axes['Q'], vmin=-2.5, vmax=2.5, cmap='bwr')
-plot_heatmap_2d(data, 'avel', axes['A'], cmap="bwr", vmin=-400, vmax=400)
-plot_heatmap_2d(data, 'angacc', axes['M'], vmin=-50, vmax=50, cmap="bwr")
-
-axes['V'].set(xticks=[], yticks=[], title='speed')
-axes['Q'].set(xticks=[], yticks=[], title='acceleration')
-axes['M'].set(xticks=[], yticks=[], title='ang. accel.')
-axes['A'].set(xticks=[], yticks=[], title='a.vel.')
->>>>>>> 535732ee
+plot_heatmap_2d(data, "speed", axes["V"], vmin=None)
+plot_heatmap_2d(data, "accel", axes["Q"], vmin=-2.5, vmax=2.5, cmap="bwr")
+plot_heatmap_2d(data, "avel", axes["A"], cmap="bwr", vmin=-400, vmax=400)
+plot_heatmap_2d(data, "angacc", axes["M"], vmin=-50, vmax=50, cmap="bwr")
+
+axes["V"].set(xticks=[], yticks=[], title="speed")
+axes["Q"].set(xticks=[], yticks=[], title="acceleration")
+axes["M"].set(xticks=[], yticks=[], title="ang. accel.")
+axes["A"].set(xticks=[], yticks=[], title="a.vel.")
 
 axes["C"].axhline(0, lw=2, ls="--", color=[0.3, 0.3, 0.3], zorder=-1)
 
@@ -216,7 +178,29 @@
     color="red",
 )
 
-<<<<<<< HEAD
+from fcutils.maths import derivative
+
+axes["D"].scatter(
+    aligned_tracking.speed,
+    aligned_tracking.dmov_velocity,
+    c=derivative(np.abs(aligned_tracking.dmov_velocity)),
+    lw=1,
+    ec="k",
+    s=100,
+    cmap="bwr",
+    alpha=0.5,
+)
+axes["E"].scatter(
+    aligned_tracking.speed,
+    aligned_tracking.dmov_velocity,
+    c=derivative(aligned_tracking.speed),
+    lw=1,
+    ec="k",
+    s=100,
+    cmap="bwr",
+    alpha=0.5,
+)
+
 for ax, Y in zip("BC", (0, -600)):
     axes[ax].scatter(
         np.linspace(0, 1, 250),
@@ -225,36 +209,15 @@
         cmap="tab10",
         zorder=100,
     )
-=======
-from fcutils.maths import derivative
-axes['D'].scatter(aligned_tracking.speed, aligned_tracking.dmov_velocity, c=derivative(np.abs(aligned_tracking.dmov_velocity)), lw=1, ec='k', s=100, cmap='bwr', alpha=.5)
-axes['E'].scatter(aligned_tracking.speed, aligned_tracking.dmov_velocity, c=derivative(aligned_tracking.speed), lw=1, ec='k', s=100, cmap='bwr', alpha=.5)
-
-for ax, Y in zip('BC', (0, -600)):
-    axes[ax].scatter(np.linspace(0, 1, 250), np.ones(250)  * Y, c=np.linspace(0, 1, 250), cmap='tab10', zorder=100)
->>>>>>> 535732ee
 
 # histogram of bouts durations
 # _ = axes["D"].hist(bouts.duration, bins=20, color=[0.3, 0.3, 0.3])
 
-<<<<<<< HEAD
 #
-axes["B"].set(xlim=[0.1, 1])
-_ = axes["C"].set(xlim=[0.1, 0.75], ylim=[-1000, 1000])
-=======
-# 
 axes["B"].set(xlim=[0, 1])
 _ = axes["C"].set(xlim=[0, 1], ylim=[-1000, 1000])
->>>>>>> 535732ee
-
-# %%
-%matplotlib inline
-
-plt.figure(figsize=(20, 20))
-plt.plot(aligned_tracking.speed, aligned_tracking.dmov_velocity, color=[.3, .3, .3])
-plt.scatter(aligned_tracking.speed, aligned_tracking.dmov_velocity, c=time, zorder=2, cmap='tab10', lw=1, ec='k', s=600)
-
-
+
+# %%
 
 
 # plt.scatter(np.diff(aligned_tracking.speed), np.abs(np.diff(aligned_tracking.dmov_velocity)))
