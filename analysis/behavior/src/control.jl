module control

using InfiniteOpt, Ipopt
import InfiniteOpt: set_optimizer_attribute
import Parameters: @with_kw
using IOCapture: IOCapture
import Term: Panel, RenderableText
import Term.style: apply_style
import MyterialColors: blue_light

import jcontrol: Track
import ..bicycle: Bicycle, State

export ModelVariables, ControlOptions, create_and_solve_control, Bounds, State
export DynamicsProblem, KinematicsProblem, realistict_control_options

abstract type MTMproblem end

⋅ = *

# ---------------------------------------------------------------------------- #
#                                    OPTIONS                                   #
# ---------------------------------------------------------------------------- #
struct Bounds{T<:Number}
    lower::T
    upper::T
end

"""
Constructor with an additional parametr to convert angles in degrees to radians
"""
Bounds(lower, upper, angle) = Bounds(deg2rad(lower), deg2rad(upper))

function Base.show(io::IO, b::Bounds)
    return print(
        io,
        apply_style(
            "[green]$(round(b.lower; digits=2))[/green] [red]≤[/red] var [red]≤[/red][green] $(round(b.upper; digits=2))[/green]",
        ),
    )
end

"""
Options for solving the control problem.
Include options for the optimizer itself as well 
other parameters such as bounds on allowed errors.
"""
@with_kw struct ControlOptions
    # errors bounds
    track_safety::Float64 = 1
    ψ_bounds::Bounds = Bounds(-35, 35, :angle)

    # control bounds
    u̇_bounds::Bounds = Bounds(-200, 200)
    δ̇_bounds::Bounds = Bounds(-50, 50, :angle)

    # varibles bounds
    u_bounds::Bounds = Bounds(5, 100)
    δ_bounds::Bounds = Bounds(-45, 45, :angle)
    ω_bounds::Bounds = Bounds(-500, 500, :angle)

    # dynamic system variables
    Fy_bounds::Bounds = Bounds(-100, 100)  # lateral forces
    Fu_bounds::Bounds = Bounds(-200, 200)  # driving force
    v_bounds::Bounds = Bounds(-125, 125)
end

realistict_control_options = ControlOptions(;
    u_bounds=Bounds(5, 80),
    u̇_bounds=Bounds(-180, 200),
    δ_bounds=Bounds(-50, 50, :angle),
    δ̇_bounds=Bounds(-4, 4),
    ω_bounds=Bounds(-400, 400, :angle),
    Fy_bounds=Bounds(-100, 100),
    v_bounds=Bounds(-125, 125),
)

"""
    These represent the best controls for the Kinematic
    model as of 22/03/2022. Discovered through params 
    exploration.
"""
default_control_options = ControlOptions(;
    u_bounds=Bounds(5, 80),
    u̇_bounds=Bounds(-125, 125),
    δ_bounds=Bounds(-110, 110, :angle),
    δ̇_bounds=Bounds(-3, 3),
    ω_bounds=Bounds(-400, 400, :angle),
    Fy_bounds=Bounds(-500, 500),
    v_bounds=Bounds(-125, 125),
)

# ---------------------------------------------------------------------------- #
#                                KINEMATIC MODEL                               #
# ---------------------------------------------------------------------------- #

"""
Model description.
See: https://thef1clan.com/2020/09/21/vehicle-dynamics-the-kinematic-bicycle-model/

Bicyle model with kinematics in the CoM reference frame.
    The CoM has position (x,y) and is at a distance l from
    the rear wheel, the total length is L. 
    The front wheel has a steering angle δ and there's a slip 
    angle β between the velocity vector at the CoM and the
    bike's orientation angle θ.

    Variables:
        L: total length
        l: rear wheel to CoM length

        x, y: position of CoM
        θ: orientation
        δ: steering angle
        β: slip angle of velocity vector
        u: velocity (speed)

    The model then has equations:
        ẋ = u * cos(θ + β)
        ẏ = u * sin(θ + β)
        θ̇ = ω = u * (tan(δ) * cos(β)) / L
    
    with:
        β = tan^{-1}(l * tan(δ)/L)

    There are two (bounded) controls:
        v̇
        δ̇

    The model is solved in the track's curvilinear coordinates system
    in which `n` represents the lateral distance from the center line 
    and `ψ` the angular error (θ - track angle). The kinamtics need
    to be expressed as a function of distance along the track `s` instead
    of time `t`, that's done with the scalig factor

        SF = (1 - n * κ(s))/(u * cos(ψ + β) + eps()) 

    where κ(s) represents the track's curvature. 

    Excluding x, y and θ's equation (because we are not doing things in the
    allocentric reference frame), we can write the model as:

        ∂(n, s) == SF * u * sin(ψ + β)
        ∂(ψ, s) == SF * ω - κ(s)
        
        ∂(u, s) == SF * v̇
        ∂(δ, s) == SF * δ̇
"""
struct KinematicsProblem <: MTMproblem end

"""
Create a `InfiniteOpt` model given a set of parameters and solve it to 
get the controls for the MTM problem.
"""
function create_and_solve_control(
    problem_type::KinematicsProblem,
    num_supports::Int,
    track::Track,
    bike::Bicycle,
    options::ControlOptions,
    initial_conditions::State,
    final_conditions::State;
    quiet::Bool=false,
    n_iter::Int=1000,
    tollerance::Float64=1e-10,
    verbose::Int=0,
)
    # initialize optimizer
    model = InfiniteModel(Ipopt.Optimizer)
    set_optimizer_attribute(model, "max_iter", n_iter)
    set_optimizer_attribute(model, "acceptable_tol", tollerance)
    set_optimizer_attribute(model, "print_level", verbose)
    set_optimizer_attribute(model, "max_wall_time", 40.0)

    # register curvature function
    κ(s) = track.κ(s)
    @register(model, κ(s))

    # ----------------------------- define variables ----------------------------- #
    @infinite_parameter(model, s ∈ [0, track.S_f], num_supports = num_supports)

    @variables(
        model,
        begin
            # CONTROLS
            options.u̇_bounds.lower ≤ u̇ ≤ options.u̇_bounds.upper, Infinite(s)    # wheel acceleration
            options.δ̇_bounds.lower ≤ δ̇ ≤ options.δ̇_bounds.upper, Infinite(s)    # steering acceleration

            # track errors
            n, Infinite(s)  # constraints defined separtely
            options.ψ_bounds.lower ≤ ψ ≤ options.ψ_bounds.upper, Infinite(s)

            # other variables
            options.u_bounds.lower ≤ u ≤ options.u_bounds.upper, Infinite(s)
            options.δ_bounds.lower ≤ δ ≤ options.δ_bounds.upper, Infinite(s)

            β, Infinite(s)
            options.ω_bounds.lower ≤ ω ≤ options.ω_bounds.upper, Infinite(s)
            SF, Infinite(s)

            # time
            0 ≤ t ≤ 60, Infinite(s), (start = 10)
        end
    )

    # -------------------------- track width constraints ------------------------- #
    @parameter_function(model, allowed_track_width == track.width(s))
    @constraint(model, -allowed_track_width + bike.width ≤ n)
    @constraint(model, allowed_track_width - bike.width ≥ n)

    # ----------------------------- define kinematics ---------------------------- #        
    l = bike.l_r
    L = bike.L

    @constraints(
        model,
        begin
            β == atan(l * tan(δ) / L)
            ω == u * (tan(δ) * cos(β)) / L
            SF == (1 - n * κ(s)) / (u * cos(ψ + β) + eps())  # time -> space domain conversion factor

            ∂(n, s) == SF * u * sin(ψ + β)
            ∂(ψ, s) == SF * ω - κ(s)

            ∂(u, s) == SF * u̇
            ∂(δ, s) == SF * δ̇

            ∂(t, s) == SF
        end
    )

    # ----------------------- set initial/final conditions ----------------------- #
    @constraints(
        model,
        begin
            # initial conditions
            n(0) == initial_conditions.n
            ψ(0) == initial_conditions.ψ
            u(0) == initial_conditions.u
            δ(0) == initial_conditions.δ
            t(0) == 0
            β(0) == initial_conditions.β
            ω(0) == initial_conditions.ω

            # final conditions
            u(track.S_f) == final_conditions.u
            ω(track.S_f) == final_conditions.ω
        end
    )

    # --------------------------------- optimize --------------------------------- #
    # solve
    @objective(model, Min, ∫(SF, s))
    optimize!(model)

    # print info
    if !quiet
        c = IOCapture.capture() do
            println(solution_summary(optimizer_model(model)))
        end
        print(
            "\n" *
            Panel(
                RenderableText(c.output, "$blue_light italic");
                style="yellow1",
                title="IPoPT output",
                title_style="red bold",
                justify=:center,
            ) *
            "\n\n",
        )
    end

    return model
end

# ---------------------------------------------------------------------------- #
#                                DYNAMICS MODEL                                #
# ---------------------------------------------------------------------------- #
"""
The dynamic bicycle model is taken from:
    Dynamics and optimal control of road Vehicles (Massaro 2018)


The model has the following variables
    x, y:   position
    θ:      orientation
    δ:      steering angle
    u:      longitudinal velocity component
    v:      lateral velocity component
    ω:      angular velocity (around the CoM)
    β:      the slip angle of the velocity vector V
    
and these forces
    Fu:     logitudinal force applied to back tire
    Fr:     lateral force at the rear wheel
    Ff:     lateral force at the front wheel

The bike has the following constants
    l_f:     distance from CoM to front  wheel
    l_r:     distance from rear wheel to CoM
    m:       mass
    Iz:      angular momentum
    c:  tyre cornering stiffness

The two controls are 
    δ̇ and Fu


# --------------------------------- dynamics --------------------------------- #
The bike's dynamics are described by four equations of motion:
    δ̇    = δ̇   # the control
    mu̇   = mωv - Ff⋅sinδ + Fu
    mv̇   = -mωu + Ff⋅cosδ + Fr
    Iz⋅ω = l_f⋅Ff⋅cosδ - b⋅Fr


we can then compute the magnitude and slip angle of the velocity vector
    V̂ = √(u² + v²)
    β = arctan(v/u)

Finally the kinematics are given by:
    ẋ = V̂⋅cos(θ+β)
    ẏ = V̂⋅sin(θ+β)
    θ̇ = ω

# --------------------------------- solution --------------------------------- #
The strategy for the solution is the same as for the kinematics probelm.

Recast everything to the track's space using SF and using the track errors n and ψ,
like for the kinematics problem:
    ∂(n, s) == SF * u * sin(ψ + β)
    ∂(ψ, s) == SF * ω - κ(s)


With `SF` being the scaling factor:
    SF = (1 - n * κ(s))/(u * cos(ψ + β) + eps()) 
"""
struct DynamicsProblem <: MTMproblem end

"""
Create a `InfiniteOpt` model given a set of parameters and solve it to 
get the controls for the MTM problem.
"""
function create_and_solve_control(
    problem_type::DynamicsProblem,
    num_supports::Int,
    track::Track,
    bike::Bicycle,
    options::ControlOptions,
    initial_conditions::State,
    final_conditions::State;
    quiet::Bool=false,
    n_iter::Int=1000,
    tollerance::Float64=1e-10,
    verbose::Int=0,
)

    # initialize optimizer
    model = InfiniteModel(Ipopt.Optimizer)
    set_optimizer_attribute(model, "max_iter", n_iter)
    set_optimizer_attribute(model, "acceptable_tol", tollerance)
    set_optimizer_attribute(model, "print_level", verbose)
    set_optimizer_attribute(model, "max_wall_time", 90.0)

    # register curvature function
    κ(s) = track.κ(s)
    @register(model, κ(s))

    # ----------------------------- define variables ----------------------------- #
    @infinite_parameter(model, s ∈ [0, track.S_f], num_supports = num_supports)

    @variables(
        model,
        begin
            # track errors
            n, Infinite(s)  # constraints defined separtely
            options.ψ_bounds.lower ≤ ψ ≤ options.ψ_bounds.upper, Infinite(s)

            # steering
            options.δ_bounds.lower ≤ δ ≤ options.δ_bounds.upper, Infinite(s)
            options.δ̇_bounds.lower ≤ δ̇ ≤ options.δ̇_bounds.upper, Infinite(s)    # control

            # lateral forces
            options.Fy_bounds.lower ≤ Ff ≤ options.Fy_bounds.upper, Infinite(s)
            options.Fy_bounds.lower ≤ Fr ≤ options.Fy_bounds.upper, Infinite(s)

            # long/lat/angular velocities
            options.u_bounds.lower ≤ u ≤ options.u_bounds.upper, Infinite(s)
            options.v_bounds.lower ≤ v ≤ options.v_bounds.upper, Infinite(s)
            options.ω_bounds.lower ≤ ω ≤ options.ω_bounds.upper, Infinite(s)

            # driving force
            options.Fu_bounds.lower ≤ Fu ≤ options.Fu_bounds.upper, Infinite(s)  # control 

            # time
<<<<<<< HEAD
            0 ≤ t ≤ 60, Infinite(s), (start = 10)   
       end
   )

   # -------------------------- track width constraints ------------------------- #
   @parameter_function(model, allowed_track_width == track.width(s))
   @constraint(model, -allowed_track_width + bike.width ≤ n)
   @constraint(model, allowed_track_width - bike.width ≥ n)

   # ----------------------------- define EOM       ---------------------------- #        
   l_r, l_f = bike.l_r, bike.l_f
   m, Iz, c = bike.m, bike.Iz, bike.c

   β = atan(v/(u + eps()))  # slip angle  
   V = √(u^2 + v^2)
   SF = (1 - n * κ(s)) / (V⋅cos(ψ + β) + eps())  # time -> space domain conversion factor
   
   @constraints(
       model,
       begin 
        # errors
        ∂(n, s) == SF * u⋅sin(ψ + β)
        ∂(ψ, s) == SF * ω - κ(s)
=======
            SF, Infinite(s)
            0 ≤ t ≤ 60, Infinite(s), (start = 10)
        end
    )
>>>>>>> 84d19ef4

    # -------------------------- track width constraints ------------------------- #
    @parameter_function(model, allowed_track_width == track.width(s))
    @constraint(model, -allowed_track_width + bike.width ≤ n)
    @constraint(model, allowed_track_width - bike.width ≥ n)

    # ----------------------------- define EOM       ---------------------------- #        
    l_r, l_f = bike.l_r, bike.l_f
    m, Iz, c = bike.m, bike.Iz, bike.c

    β = atan(v / (u + eps()))  # slip angle  
    V = √(u^2 + v^2)

    @constraints(
        model,
        begin
            SF == (1 - n * κ(s)) / (V ⋅ cos(ψ + β) + eps())  # time -> space domain conversion factor

            # errors
            ∂(n, s) == SF * u ⋅ sin(ψ + β)
            ∂(ψ, s) == SF * ω - κ(s)

            # EOM
            ∂(δ, s) == SF * δ̇
            ∂(u, s) == SF / m * (m ⋅ ω ⋅ v - Ff ⋅ sin(δ) + Fu)
            ∂(v, s) == SF / m * (-m ⋅ ω ⋅ u + Ff ⋅ cos(δ) + Fr)
            ∂(ω, s) == SF / Iz * (l_f ⋅ Ff ⋅ cos(δ) - l_r ⋅ Fr)

            # time
            ∂(t, s) == SF
        end
    )

    # ----------------------- set initial/final conditions ----------------------- #
    @constraints(
        model,
        begin
            # initial conditions
            n(0) == initial_conditions.n
            ψ(0) == initial_conditions.ψ

            δ(0) == initial_conditions.δ

            u(0) == initial_conditions.u
            v(0) == initial_conditions.v
            ω(0) == initial_conditions.ω

            Ff(0) == 0
            Fr(0) == 0
            Fu(0) == 0

            # final conditions
            n(track.S_f) == final_conditions.n
            ψ(track.S_f) == final_conditions.ψ

            δ(track.S_f) == final_conditions.δ

            u(track.S_f) == final_conditions.u
            v(track.S_f) == final_conditions.v
            ω(track.S_f) == final_conditions.ω

            Ff(track.S_f) == 0
            Fr(track.S_f) == 0
            Fu(track.S_f) == 0
        end
    )

    # --------------------------------- optimize --------------------------------- #
    @objective(model, Min, ∫(SF, s))
    optimize!(model)

    # print info
    if !quiet
        c = IOCapture.capture() do
            println(solution_summary(optimizer_model(model)))
        end
        print(
            "\n" *
            Panel(
                RenderableText(c.output, "$blue_light italic");
                style="yellow1",
                title="IPoPT output",
                title_style="red bold",
                justify=:center,
            ) *
            "\n\n",
        )
    end
    return model
end

end<|MERGE_RESOLUTION|>--- conflicted
+++ resolved
@@ -394,7 +394,6 @@
             options.Fu_bounds.lower ≤ Fu ≤ options.Fu_bounds.upper, Infinite(s)  # control 
 
             # time
-<<<<<<< HEAD
             0 ≤ t ≤ 60, Infinite(s), (start = 10)   
        end
    )
@@ -418,12 +417,6 @@
         # errors
         ∂(n, s) == SF * u⋅sin(ψ + β)
         ∂(ψ, s) == SF * ω - κ(s)
-=======
-            SF, Infinite(s)
-            0 ≤ t ≤ 60, Infinite(s), (start = 10)
-        end
-    )
->>>>>>> 84d19ef4
 
     # -------------------------- track width constraints ------------------------- #
     @parameter_function(model, allowed_track_width == track.width(s))
