from collections import namedtuple
import numpy as np

class Config():
    
    # Simulation params and plotting
    params = dict(
        duration = 30, # s
        dt = .75, # s | DT of goal trace, not simulation.
        distance = 10, # cm 
        max_speed = 2, # cm/s
        min_speed = 1, # cm /s 

        mouse_color = [.2, .2, .2],
    )

    # Mouse params
    mouse = dict(
        L = 1.5, # half body width | cm
        R = 1, # radius of wheels | cm
        d = 0.75, # distance between axel and CoM | cm
        length = 6, # cm
        m = round(24/9.81, 2), # mass | g
    )



    alpha = 1 # numeric value to ensure dividend is != 0

    # General parameters
    ENV_NAME = "dynamics"
    TYPE = "Nonlinear"
    N_AHEAD = 3
    TASK_HORIZON = 500
    PRED_LEN = 20
    
    # Model parameters
    STATE_SIZE = 3
    INPUT_SIZE = 2
    DT = 0.01

    # cost parameters
    R = np.diag([0.1, 0.1])
    Q = np.diag([0, 0, 2.5, 0])
    Sf = np.diag([2.5, 2.5, 2.5, 2.5])
    
    # bounds
<<<<<<< HEAD
    INPUT_LOWER_BOUND = np.array([-100, -100])
    INPUT_UPPER_BOUND = np.array([100, 100])
=======
    INPUT_LOWER_BOUND = np.array([-.2, -.2])
    INPUT_UPPER_BOUND = np.array([.2, .2])
>>>>>>> ae6bc6db

    # useful vars
    _state = namedtuple('state', 'x, y, theta, s')
    _control = namedtuple('control', 'L, R')

    # Fitting algorithms params
    opt_config = {
            "Random": {
                "popsize": 5000
            },
            "CEM": {
                "popsize": 500,
                "num_elites": 50,
                "max_iters": 15,
                "alpha": 0.3,
                "init_var":1.,
                "threshold":0.001
            },
            "MPPI":{
                "beta" : 0.6,
                "popsize": 5000,
                "kappa": 0.9,
                "noise_sigma": 0.5,
            },
            "MPPIWilliams":{
                "popsize": 5000,
                "lambda": 1,
                "noise_sigma": 1.,
            },
           "iLQR":{
                "max_iter": 500, # was 500
                "init_mu": 1.,
                "mu_min": 1e-6,
                "mu_max": 1e10,
                "init_delta": 2.,
                "threshold": 1e-6,
           },
           "DDP":{
                "max_iter": 500,
                "init_mu": 1.,
                "mu_min": 1e-6,
                "mu_max": 1e10,
                "init_delta": 2.,
                "threshold": 1e-6,
           },
           "NMPC-CGMRES":{
           },
           "NMPC-Newton":{
           },
        } <|MERGE_RESOLUTION|>--- conflicted
+++ resolved
@@ -45,13 +45,8 @@
     Sf = np.diag([2.5, 2.5, 2.5, 2.5])
     
     # bounds
-<<<<<<< HEAD
-    INPUT_LOWER_BOUND = np.array([-100, -100])
-    INPUT_UPPER_BOUND = np.array([100, 100])
-=======
     INPUT_LOWER_BOUND = np.array([-.2, -.2])
     INPUT_UPPER_BOUND = np.array([.2, .2])
->>>>>>> ae6bc6db
 
     # useful vars
     _state = namedtuple('state', 'x, y, theta, s')
