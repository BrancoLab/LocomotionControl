import numpy as np

dt = 0.005
px_to_cm = 1 / 8


MANAGER_CONFIG = dict(exp_name="new_cost", live_plot=False,)

TRAJECTORY_CONFIG = dict(
    traj_type="simulated",  # tracking or simulated # ! CHECK BEFORE REAL
    n_steps=1000,
    min_dist=5,  # when within this distance from end, stop
)


MOUSE = dict(
    L=2,  # half body width | cm
    R=0.5,  # radius of wheels | cm
    d=2,  # distance between axel and CoM | cm
    length=5 * px_to_cm,  # cm | just for plotting
    m=round(23 / 9.81, 2),  # mass | g
    m_w=round(7.8 / 9.81, 2),  # mass of wheels/legs |g
)

CONTROL_CONFIG = dict(
    STATE_SIZE=7,
    controls_size=3,
    ANGLE_IDX=2,  # state vector index which is angle, used to fit diff in
    # control magnitude
    R_start=np.diag([1, 1, 1]) * 1e-1,
    R_run=np.diag([1, 1, 1]) * 1e-1,
    # positive controls
    W=np.diag([-1, -1, -1]) * 1e2,  # should be < 0
    # control smoothness
    Z_start=np.diag([1, 1, 1]) * 0,
    Z_run=np.diag([1, 1, 1]) * 4e-1,
    # state error cost
    # state cost | x, y, theta, v, omega, taul, taur
<<<<<<< HEAD
    Q=np.diag([30, 30, 30, 20, 30, 0, 0]) * 1e4,
=======
    Q=np.diag([30, 30, 30, 20, 0, 0, 0]) * 1e4,
>>>>>>> c293c4fe
)

# params used to compute goal states to be used for control
PLANNING_CONFIG = dict(
<<<<<<< HEAD
    prediction_length_start=15,  # prediction length for the first few steps
=======
    prediction_length_start=20,  # prediction length for the first few steps
>>>>>>> c293c4fe
    prediction_length_run=20,  # length for a few iters after start ones
    prediction_length_long=20,  # length after that
    n_ahead=5,  # start prediction states from N steps ahead
)

iLQR_CONFIG = dict(
    max_iter=500,  # number of iterations for descent
    init_mu=1.0,
    mu_min=1e-6,
    mu_max=1e20,
    init_delta=2.0,
    threshold=1e-6,  # when improvement speed < this, stop optimization
)

all_configs = (
    MANAGER_CONFIG,
    TRAJECTORY_CONFIG,
    MOUSE,
    PLANNING_CONFIG,
    iLQR_CONFIG,
    {k: str(v) for k, v in CONTROL_CONFIG.items()},
    dict(dt=dt, px_to_cm=px_to_cm),
)<|MERGE_RESOLUTION|>--- conflicted
+++ resolved
@@ -36,20 +36,14 @@
     Z_run=np.diag([1, 1, 1]) * 4e-1,
     # state error cost
     # state cost | x, y, theta, v, omega, taul, taur
-<<<<<<< HEAD
+
     Q=np.diag([30, 30, 30, 20, 30, 0, 0]) * 1e4,
-=======
-    Q=np.diag([30, 30, 30, 20, 0, 0, 0]) * 1e4,
->>>>>>> c293c4fe
-)
+
 
 # params used to compute goal states to be used for control
 PLANNING_CONFIG = dict(
-<<<<<<< HEAD
     prediction_length_start=15,  # prediction length for the first few steps
-=======
     prediction_length_start=20,  # prediction length for the first few steps
->>>>>>> c293c4fe
     prediction_length_run=20,  # length for a few iters after start ones
     prediction_length_long=20,  # length after that
     n_ahead=5,  # start prediction states from N steps ahead
